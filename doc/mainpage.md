\tableofcontents

This is the developer documentation for Xorn covering the
following components:

- \ref storage "libxornstorage", a shared library encapsulating the
  details of object representation in memory

<<<<<<< HEAD
- Python \ref xorn.storage "bindings" for libxornstorage

- \ref xorn "Xorn", a Python library for high-level object manipulation

For more general information about these projects, see
http://hedmen.org/xi/.
=======
For more general information about this project, see
http://hedmen.org/xorn/.
>>>>>>> de98989b

--------------------------------------------------------------------------------

Copyright (C) 2013-2016 Roland Lutz

Permission is granted to copy, distribute and/or modify this document
under the terms of the [GNU Free Documentation License, Version 1.2]
(http://www.gnu.org/licenses/old-licenses/fdl-1.2.html) or any later
version published by the Free Software Foundation; with no Invariant
Sections, with no Front-Cover Texts, and with no Back-Cover Texts.<|MERGE_RESOLUTION|>--- conflicted
+++ resolved
@@ -6,17 +6,12 @@
 - \ref storage "libxornstorage", a shared library encapsulating the
   details of object representation in memory
 
-<<<<<<< HEAD
 - Python \ref xorn.storage "bindings" for libxornstorage
 
 - \ref xorn "Xorn", a Python library for high-level object manipulation
 
-For more general information about these projects, see
-http://hedmen.org/xi/.
-=======
 For more general information about this project, see
 http://hedmen.org/xorn/.
->>>>>>> de98989b
 
 --------------------------------------------------------------------------------
 
