--- conflicted
+++ resolved
@@ -14,18 +14,14 @@
 # along with this program; if not, write to the Free Software Foundation,
 # Inc., 51 Franklin Street, Fifth Floor, Boston, MA 02110-1301, USA.
 
-<<<<<<< HEAD
 SUBDIRS = \
 	src/storage \
 	src/cpython \
 	src/python \
 	src/command \
-	tests/storage \
+	tests \
 	tests/cpython \
 	tests/python
-=======
-SUBDIRS = src/storage tests
->>>>>>> daaef993
 
 include_HEADERS = include/xornstorage.h
 
